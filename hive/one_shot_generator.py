--- conflicted
+++ resolved
@@ -93,32 +93,6 @@
 
 # Instrument generators
 # ----------------------
-<<<<<<< HEAD
-def build_kick_fx(params, sr=44100):
-    freq = params.get('sub_freq', 60)
-    duration = params.get('duration', 0.5)
-    y = sine_wave(freq, duration, sr)
-    y = adsr_envelope(y, sr, attack=0.01, decay=params.get('sub_decay',0.2), sustain=0.0, release=0.05)
-    y = lowpass(y, cutoff=150, sr=sr)
-    return y
-
-def build_bass_fx(params, sr=44100):
-    freq = params.get('freq', 100)
-    duration = params.get('duration', 1.0)
-    y = sine_wave(freq, duration, sr)
-    y = adsr_envelope(y, sr, attack=0.01, decay=params.get('decay',0.2), sustain=params.get('sustain',0.8), release=0.1)
-    cutoff = params.get('filter_cut', 400)
-    y = lowpass(y, cutoff=cutoff, sr=sr)
-    return y
-
-def build_hat_fx(params, sr=44100):
-    duration = params.get('duration', 0.2)
-    y = white_noise(duration, sr)
-    y = adsr_envelope(y, sr, attack=0.01, decay=params.get('decay',0.05), sustain=params.get('sustain',0.3), release=0.05)
-    cutoff = params.get('filter_cut', 8000)
-    y = bandpass(y, center_freq=cutoff, sr=sr)
-    return y
-=======
 def build_kick(params, sr=44100):
     """
     Pro-level DnB kick synthesis
@@ -237,7 +211,6 @@
 
     bass = main / (main.abs().max()+1e-9)
     return bass
->>>>>>> d2ab140c
 
 def build_snare_fx(params, sr=44100):
     duration = params.get('duration', 0.3)
@@ -296,31 +269,21 @@
     np.random.seed(seed)
     out_dir = Path(out_dir)
     ensure_dir(out_dir)
-<<<<<<< HEAD
-    presets = load_presets(presets_json)  # expects a **flat list of dicts**
+
+    presets = load_presets(presets_json)
     rows = []
     pbar = tqdm(total=n_total, desc='Generating samples')
     for i in range(n_total):
         preset = np.random.choice(presets)
         params = jitter_params(preset, jitter_fraction=0.05)
         inst = params['instrument']
-=======
-
-    presets = load_presets(presets_json)
-    rows = []
-    pbar = tqdm(total=n_total, desc='Generating samples')
-    for i in range(n_total):
-        inst = np.random.choice(list(presets.keys()))
+        params['duration'] = params.get('duration', 1.0)
         inst_dir = out_dir / inst
         ensure_dir(inst_dir)
         preset_list = presets[inst]
         preset = np.random.choice(preset_list)
         params = jitter_params(preset, jitter_fraction=0.07)
->>>>>>> d2ab140c
         params['duration'] = params.get('duration', 1.0)
-        inst_dir = out_dir / inst
-        ensure_dir(inst_dir)
-
         if inst == 'kick':
             audio = build_kick(params, sr=sr)
         elif inst == 'bass':
@@ -330,14 +293,8 @@
         elif inst == 'snare':
             audio = build_snare(params, sr=sr)
         else:
-<<<<<<< HEAD
-            continue  # skip unsupported instruments
-
-        wav_path = inst_dir / f"{inst}_{i:05d}.wav"
-=======
             continue
         wav_path = inst_dir / get_next_sample_name(inst_dir, inst)
->>>>>>> d2ab140c
         torchaudio.save(str(wav_path), audio.unsqueeze(0), sr)
 
         feats = compute_features(audio, sr=sr)
